// Copyright (C) 2019 Storj Labs, Inc.
// See LICENSE for copying information.

package metainfo

import (
	"bytes"
	"context"
	"net"
	"sync"
	"time"

	"github.com/spacemonkeygo/monkit/v3"
	"github.com/zeebo/errs"

	"storj.io/common/errs2"
	"storj.io/common/macaroon"
	"storj.io/common/pb"
	"storj.io/common/rpc"
	"storj.io/common/rpc/rpcstatus"
	"storj.io/common/storj"
	"storj.io/uplink/private/eestream"
)

var (
	mon = monkit.Package()

	// Error is the errs class of standard metainfo errors.
	Error = errs.Class("metainfo error")
)

// Client creates a grpcClient.
type Client struct {
	mu        sync.Mutex
	conn      *rpc.Conn
	client    pb.DRPCMetainfoClient
	apiKeyRaw []byte

	userAgent string
}

// ListItem is a single item in a listing.
type ListItem struct {
	Path     storj.Path
	Pointer  *pb.Pointer
	IsPrefix bool
}

// NewClient creates Metainfo API client.
func NewClient(client pb.DRPCMetainfoClient, apiKey *macaroon.APIKey, userAgent string) *Client {
	return &Client{
		client:    client,
		apiKeyRaw: apiKey.SerializeRaw(),

		userAgent: userAgent,
	}
}

// DialNodeURL dials to metainfo endpoint with the specified api key.
func DialNodeURL(ctx context.Context, dialer rpc.Dialer, nodeURL string, apiKey *macaroon.APIKey, userAgent string) (*Client, error) {
	url, err := storj.ParseNodeURL(nodeURL)
	if err != nil {
		return nil, Error.Wrap(err)
	}

	if url.ID.IsZero() {
		return nil, Error.New("node ID is required in node URL %q", nodeURL)
	}

	conn, err := dialer.DialNodeURL(ctx, url)
	if err != nil {
		return nil, Error.Wrap(err)
	}

	return &Client{
		conn:      conn,
		client:    pb.NewDRPCMetainfoClient(conn),
		apiKeyRaw: apiKey.SerializeRaw(),
		userAgent: userAgent,
	}, nil
}

// Close closes the dialed connection.
func (client *Client) Close() error {
	client.mu.Lock()
	defer client.mu.Unlock()

	if client.conn != nil {
		err := client.conn.Close()
		client.conn = nil
		return Error.Wrap(err)
	}

	return nil
}

func (client *Client) header() *pb.RequestHeader {
	return &pb.RequestHeader{
		ApiKey:    client.apiKeyRaw,
		UserAgent: []byte(client.userAgent),
	}
}

// GetProjectInfo gets the ProjectInfo for the api key associated with the metainfo client.
func (client *Client) GetProjectInfo(ctx context.Context) (resp *pb.ProjectInfoResponse, err error) {
	defer mon.Task()(&ctx)(&err)

	return client.client.ProjectInfo(ctx, &pb.ProjectInfoRequest{
		Header: client.header(),
	})
}

// CreateBucketParams parameters for CreateBucket method.
type CreateBucketParams struct {
	Name []byte

	// TODO remove those values when satellite will be adjusted
	PathCipher                  storj.CipherSuite
	PartnerID                   []byte
	DefaultSegmentsSize         int64
	DefaultRedundancyScheme     storj.RedundancyScheme
	DefaultEncryptionParameters storj.EncryptionParameters
}

func (params *CreateBucketParams) toRequest(header *pb.RequestHeader) *pb.BucketCreateRequest {
	defaultRS := params.DefaultRedundancyScheme
	defaultEP := params.DefaultEncryptionParameters

	return &pb.BucketCreateRequest{
		Header:             header,
		Name:               params.Name,
		PathCipher:         pb.CipherSuite(params.PathCipher),
		PartnerId:          params.PartnerID,
		DefaultSegmentSize: params.DefaultSegmentsSize,
		DefaultRedundancyScheme: &pb.RedundancyScheme{
			Type:             pb.RedundancyScheme_SchemeType(defaultRS.Algorithm),
			MinReq:           int32(defaultRS.RequiredShares),
			Total:            int32(defaultRS.TotalShares),
			RepairThreshold:  int32(defaultRS.RepairShares),
			SuccessThreshold: int32(defaultRS.OptimalShares),
			ErasureShareSize: defaultRS.ShareSize,
		},
		DefaultEncryptionParameters: &pb.EncryptionParameters{
			CipherSuite: pb.CipherSuite(defaultEP.CipherSuite),
			BlockSize:   int64(defaultEP.BlockSize),
		},
	}
}

// BatchItem returns single item for batch request.
func (params *CreateBucketParams) BatchItem() *pb.BatchRequestItem {
	return &pb.BatchRequestItem{
		Request: &pb.BatchRequestItem_BucketCreate{
			BucketCreate: params.toRequest(nil),
		},
	}
}

// CreateBucketResponse response for CreateBucket request.
type CreateBucketResponse struct {
	Bucket storj.Bucket
}

func newCreateBucketResponse(response *pb.BucketCreateResponse) (CreateBucketResponse, error) {
	bucket, err := convertProtoToBucket(response.Bucket)
	if err != nil {
		return CreateBucketResponse{}, err
	}
	return CreateBucketResponse{
		Bucket: bucket,
	}, nil
}

// CreateBucket creates a new bucket.
func (client *Client) CreateBucket(ctx context.Context, params CreateBucketParams) (respBucket storj.Bucket, err error) {
	defer mon.Task()(&ctx)(&err)

	response, err := client.client.CreateBucket(ctx, params.toRequest(client.header()))
	if err != nil {
		return storj.Bucket{}, Error.Wrap(err)
	}

	respBucket, err = convertProtoToBucket(response.Bucket)
	if err != nil {
		return storj.Bucket{}, Error.Wrap(err)
	}
	return respBucket, nil
}

// GetBucketParams parmaters for GetBucketParams method.
type GetBucketParams struct {
	Name []byte
}

func (params *GetBucketParams) toRequest(header *pb.RequestHeader) *pb.BucketGetRequest {
	return &pb.BucketGetRequest{
		Header: header,
		Name:   params.Name,
	}
}

// BatchItem returns single item for batch request.
func (params *GetBucketParams) BatchItem() *pb.BatchRequestItem {
	return &pb.BatchRequestItem{
		Request: &pb.BatchRequestItem_BucketGet{
			BucketGet: params.toRequest(nil),
		},
	}
}

// GetBucketResponse response for GetBucket request.
type GetBucketResponse struct {
	Bucket storj.Bucket
}

func newGetBucketResponse(response *pb.BucketGetResponse) (GetBucketResponse, error) {
	bucket, err := convertProtoToBucket(response.Bucket)
	if err != nil {
		return GetBucketResponse{}, err
	}
	return GetBucketResponse{
		Bucket: bucket,
	}, nil
}

// GetBucket returns a bucket.
func (client *Client) GetBucket(ctx context.Context, params GetBucketParams) (respBucket storj.Bucket, err error) {
	defer mon.Task()(&ctx)(&err)

	resp, err := client.client.GetBucket(ctx, params.toRequest(client.header()))
	if err != nil {
		if errs2.IsRPC(err, rpcstatus.NotFound) {
			return storj.Bucket{}, storj.ErrBucketNotFound.Wrap(err)
		}
		return storj.Bucket{}, Error.Wrap(err)
	}

	respBucket, err = convertProtoToBucket(resp.Bucket)
	if err != nil {
		return storj.Bucket{}, Error.Wrap(err)
	}
	return respBucket, nil
}

// DeleteBucketParams parmaters for DeleteBucket method.
type DeleteBucketParams struct {
	Name      []byte
	DeleteAll bool
}

func (params *DeleteBucketParams) toRequest(header *pb.RequestHeader) *pb.BucketDeleteRequest {
	return &pb.BucketDeleteRequest{
		Header:    header,
		Name:      params.Name,
		DeleteAll: params.DeleteAll,
	}
}

// BatchItem returns single item for batch request.
func (params *DeleteBucketParams) BatchItem() *pb.BatchRequestItem {
	return &pb.BatchRequestItem{
		Request: &pb.BatchRequestItem_BucketDelete{
			BucketDelete: params.toRequest(nil),
		},
	}
}

// DeleteBucket deletes a bucket.
func (client *Client) DeleteBucket(ctx context.Context, params DeleteBucketParams) (_ storj.Bucket, err error) {
	defer mon.Task()(&ctx)(&err)
	resp, err := client.client.DeleteBucket(ctx, params.toRequest(client.header()))
	if err != nil {
		if errs2.IsRPC(err, rpcstatus.NotFound) {
			return storj.Bucket{}, storj.ErrBucketNotFound.Wrap(err)
		}
		return storj.Bucket{}, Error.Wrap(err)
	}

	respBucket, err := convertProtoToBucket(resp.Bucket)
	if err != nil {
		return storj.Bucket{}, Error.Wrap(err)
	}
	return respBucket, nil
}

// ListBucketsParams parmaters for ListBucketsParams method.
type ListBucketsParams struct {
	ListOpts storj.BucketListOptions
}

func (params *ListBucketsParams) toRequest(header *pb.RequestHeader) *pb.BucketListRequest {
	return &pb.BucketListRequest{
		Header:    header,
		Cursor:    []byte(params.ListOpts.Cursor),
		Limit:     int32(params.ListOpts.Limit),
		Direction: int32(params.ListOpts.Direction),
	}
}

// BatchItem returns single item for batch request.
func (params *ListBucketsParams) BatchItem() *pb.BatchRequestItem {
	return &pb.BatchRequestItem{
		Request: &pb.BatchRequestItem_BucketList{
			BucketList: params.toRequest(nil),
		},
	}
}

// ListBucketsResponse response for ListBucket request.
type ListBucketsResponse struct {
	BucketList storj.BucketList
}

func newListBucketsResponse(response *pb.BucketListResponse) ListBucketsResponse {
	bucketList := storj.BucketList{
		More: response.More,
	}
	bucketList.Items = make([]storj.Bucket, len(response.Items))
	for i, item := range response.GetItems() {
		bucketList.Items[i] = storj.Bucket{
			Name:    string(item.Name),
			Created: item.CreatedAt,
		}
	}
	return ListBucketsResponse{
		BucketList: bucketList,
	}
}

// ListBuckets lists buckets.
func (client *Client) ListBuckets(ctx context.Context, params ListBucketsParams) (_ storj.BucketList, err error) {
	defer mon.Task()(&ctx)(&err)

	resp, err := client.client.ListBuckets(ctx, params.toRequest(client.header()))
	if err != nil {
		return storj.BucketList{}, Error.Wrap(err)
	}
	resultBucketList := storj.BucketList{
		More: resp.GetMore(),
	}
	resultBucketList.Items = make([]storj.Bucket, len(resp.GetItems()))
	for i, item := range resp.GetItems() {
		resultBucketList.Items[i] = storj.Bucket{
			Name:    string(item.GetName()),
			Created: item.GetCreatedAt(),
		}
	}
	return resultBucketList, nil
}

func convertProtoToBucket(pbBucket *pb.Bucket) (bucket storj.Bucket, err error) {
	if pbBucket == nil {
		return storj.Bucket{}, nil
	}

	return storj.Bucket{
		Name:    string(pbBucket.GetName()),
		Created: pbBucket.GetCreatedAt(),
	}, nil
}

// BeginObjectParams parmaters for BeginObject method.
type BeginObjectParams struct {
	Bucket               []byte
	EncryptedPath        []byte
	Version              int32
	Redundancy           storj.RedundancyScheme
	EncryptionParameters storj.EncryptionParameters
	ExpiresAt            time.Time
}

func (params *BeginObjectParams) toRequest(header *pb.RequestHeader) *pb.ObjectBeginRequest {
	return &pb.ObjectBeginRequest{
		Header:        header,
		Bucket:        params.Bucket,
		EncryptedPath: params.EncryptedPath,
		Version:       params.Version,
		ExpiresAt:     params.ExpiresAt,
		RedundancyScheme: &pb.RedundancyScheme{
			Type:             pb.RedundancyScheme_SchemeType(params.Redundancy.Algorithm),
			ErasureShareSize: params.Redundancy.ShareSize,
			MinReq:           int32(params.Redundancy.RequiredShares),
			RepairThreshold:  int32(params.Redundancy.RepairShares),
			SuccessThreshold: int32(params.Redundancy.OptimalShares),
			Total:            int32(params.Redundancy.TotalShares),
		},
		EncryptionParameters: &pb.EncryptionParameters{
			CipherSuite: pb.CipherSuite(params.EncryptionParameters.CipherSuite),
			BlockSize:   int64(params.EncryptionParameters.BlockSize),
		},
	}
}

// BatchItem returns single item for batch request.
func (params *BeginObjectParams) BatchItem() *pb.BatchRequestItem {
	return &pb.BatchRequestItem{
		Request: &pb.BatchRequestItem_ObjectBegin{
			ObjectBegin: params.toRequest(nil),
		},
	}
}

// BeginObjectResponse response for BeginObject request.
type BeginObjectResponse struct {
	StreamID             storj.StreamID
	RedundancyStrategy   eestream.RedundancyStrategy
	EncryptionParameters storj.EncryptionParameters
}

func newBeginObjectResponse(response *pb.ObjectBeginResponse, redundancyStrategy eestream.RedundancyStrategy) BeginObjectResponse {
	ep := storj.EncryptionParameters{}
	if response.EncryptionParameters != nil {
		ep = storj.EncryptionParameters{
			CipherSuite: storj.CipherSuite(response.EncryptionParameters.CipherSuite),
			BlockSize:   int32(response.EncryptionParameters.BlockSize),
		}
	}

	return BeginObjectResponse{
		StreamID:             response.StreamId,
		RedundancyStrategy:   redundancyStrategy,
		EncryptionParameters: ep,
	}
}

// BeginObject begins object creation.
func (client *Client) BeginObject(ctx context.Context, params BeginObjectParams) (_ BeginObjectResponse, err error) {
	defer mon.Task()(&ctx)(&err)

	response, err := client.client.BeginObject(ctx, params.toRequest(client.header()))
	if err != nil {
		return BeginObjectResponse{}, Error.Wrap(err)
	}

	rs := eestream.RedundancyStrategy{}
	if response.RedundancyScheme != nil {
		rs, err = eestream.NewRedundancyStrategyFromProto(response.RedundancyScheme)
		if err != nil {
			return BeginObjectResponse{}, Error.Wrap(err)
		}
	}

	return newBeginObjectResponse(response, rs), nil
}

// CommitObjectParams parmaters for CommitObject method.
type CommitObjectParams struct {
	StreamID storj.StreamID

	EncryptedMetadataNonce        storj.Nonce
	EncryptedMetadata             []byte
	EncryptedMetadataEncryptedKey []byte
}

func (params *CommitObjectParams) toRequest(header *pb.RequestHeader) *pb.ObjectCommitRequest {
	return &pb.ObjectCommitRequest{
		Header:                        header,
		StreamId:                      params.StreamID,
		EncryptedMetadataNonce:        params.EncryptedMetadataNonce,
		EncryptedMetadata:             params.EncryptedMetadata,
		EncryptedMetadataEncryptedKey: params.EncryptedMetadataEncryptedKey,
	}
}

// BatchItem returns single item for batch request.
func (params *CommitObjectParams) BatchItem() *pb.BatchRequestItem {
	return &pb.BatchRequestItem{
		Request: &pb.BatchRequestItem_ObjectCommit{
			ObjectCommit: params.toRequest(nil),
		},
	}
}

// CommitObject commits a created object.
func (client *Client) CommitObject(ctx context.Context, params CommitObjectParams) (err error) {
	defer mon.Task()(&ctx)(&err)

	_, err = client.client.CommitObject(ctx, params.toRequest(client.header()))

	return Error.Wrap(err)
}

// GetObjectParams parameters for GetObject method.
type GetObjectParams struct {
	Bucket        []byte
	EncryptedPath []byte
	Version       int32
}

func (params *GetObjectParams) toRequest(header *pb.RequestHeader) *pb.ObjectGetRequest {
	return &pb.ObjectGetRequest{
		Header:        header,
		Bucket:        params.Bucket,
		EncryptedPath: params.EncryptedPath,
		Version:       params.Version,
	}
}

// BatchItem returns single item for batch request.
func (params *GetObjectParams) BatchItem() *pb.BatchRequestItem {
	return &pb.BatchRequestItem{
		Request: &pb.BatchRequestItem_ObjectGet{
			ObjectGet: params.toRequest(nil),
		},
	}
}

// GetObjectResponse response for GetObject request.
type GetObjectResponse struct {
	Info RawObjectItem
}

func newGetObjectResponse(response *pb.ObjectGetResponse) GetObjectResponse {
	return GetObjectResponse{
		Info: newObjectInfo(response.Object),
	}
}

func newObjectInfo(object *pb.Object) RawObjectItem {
	if object == nil {
		return RawObjectItem{}
	}

	info := RawObjectItem{
		Bucket:        string(object.Bucket),
		EncryptedPath: object.EncryptedPath,

		StreamID: object.StreamId,

		Created:           object.CreatedAt,
		Modified:          object.CreatedAt,
<<<<<<< HEAD
		PlainSize:         object.PlainSize,
=======
>>>>>>> 45953013
		Expires:           object.ExpiresAt,
		EncryptedMetadata: object.EncryptedMetadata,

		EncryptionParameters: storj.EncryptionParameters{
			CipherSuite: storj.CipherSuite(object.EncryptionParameters.CipherSuite),
			BlockSize:   int32(object.EncryptionParameters.BlockSize),
		},
	}

	pbRS := object.RedundancyScheme
	if pbRS != nil {
		info.RedundancyScheme = storj.RedundancyScheme{
			Algorithm:      storj.RedundancyAlgorithm(pbRS.Type),
			ShareSize:      pbRS.ErasureShareSize,
			RequiredShares: int16(pbRS.MinReq),
			RepairShares:   int16(pbRS.RepairThreshold),
			OptimalShares:  int16(pbRS.SuccessThreshold),
			TotalShares:    int16(pbRS.Total),
		}
	}
	return info
}

// GetObject gets single object.
func (client *Client) GetObject(ctx context.Context, params GetObjectParams) (_ RawObjectItem, err error) {
	defer mon.Task()(&ctx)(&err)

	response, err := client.client.GetObject(ctx, params.toRequest(client.header()))
	if err != nil {
		if errs2.IsRPC(err, rpcstatus.NotFound) {
			return RawObjectItem{}, storj.ErrObjectNotFound.Wrap(err)
		}
		return RawObjectItem{}, Error.Wrap(err)
	}

	getResponse := newGetObjectResponse(response)
	return getResponse.Info, nil
}

// GetObjectIPParams are params for the GetObectIPs request.
type GetObjectIPParams struct {
	Bucket        []byte
	EncryptedPath []byte
	Version       int32
}

func (params *GetObjectIPParams) toRequest(header *pb.RequestHeader) *pb.ObjectGetIPsRequest {
	return &pb.ObjectGetIPsRequest{
		Header:        header,
		Bucket:        params.Bucket,
		EncryptedPath: params.EncryptedPath,
		Version:       params.Version,
	}
}

// GetObjectIPs returns the IP addresses of the nodes which hold the object.
func (client *Client) GetObjectIPs(ctx context.Context, params GetObjectIPParams) (ips []net.IP, err error) {
	defer mon.Task()(&ctx)(&err)

	response, err := client.client.GetObjectIPs(ctx, params.toRequest(client.header()))
	if err != nil {
		if errs2.IsRPC(err, rpcstatus.NotFound) {
			return nil, storj.ErrObjectNotFound.Wrap(err)
		}
		return nil, Error.Wrap(err)
	}

	ips = make([]net.IP, 0, len(response.Ips))
	for _, ip := range response.Ips {
		ips = append(ips, net.IP(ip))
	}
	return ips, nil
}

// BeginDeleteObjectParams parameters for BeginDeleteObject method.
type BeginDeleteObjectParams struct {
	Bucket        []byte
	EncryptedPath []byte
	Version       int32
}

func (params *BeginDeleteObjectParams) toRequest(header *pb.RequestHeader) *pb.ObjectBeginDeleteRequest {
	return &pb.ObjectBeginDeleteRequest{
		Header:        header,
		Bucket:        params.Bucket,
		EncryptedPath: params.EncryptedPath,
		Version:       params.Version,
	}
}

// BatchItem returns single item for batch request.
func (params *BeginDeleteObjectParams) BatchItem() *pb.BatchRequestItem {
	return &pb.BatchRequestItem{
		Request: &pb.BatchRequestItem_ObjectBeginDelete{
			ObjectBeginDelete: params.toRequest(nil),
		},
	}
}

// BeginDeleteObjectResponse response for BeginDeleteObject request.
type BeginDeleteObjectResponse struct {
}

func newBeginDeleteObjectResponse(response *pb.ObjectBeginDeleteResponse) BeginDeleteObjectResponse {
	return BeginDeleteObjectResponse{}
}

// BeginDeleteObject begins object deletion process.
func (client *Client) BeginDeleteObject(ctx context.Context, params BeginDeleteObjectParams) (_ RawObjectItem, err error) {
	defer mon.Task()(&ctx)(&err)

	// response.StreamID is not processed because satellite will always return nil
	response, err := client.client.BeginDeleteObject(ctx, params.toRequest(client.header()))
	if err != nil {
		if errs2.IsRPC(err, rpcstatus.NotFound) {
			return RawObjectItem{}, storj.ErrObjectNotFound.Wrap(err)
		}
		return RawObjectItem{}, Error.Wrap(err)
	}

	return newObjectInfo(response.Object), nil
}

// ListObjectsParams parameters for ListObjects method.
type ListObjectsParams struct {
	Bucket          []byte
	EncryptedPrefix []byte
	EncryptedCursor []byte
	Limit           int32
	IncludeMetadata bool
	Recursive       bool
	Status          int32
}

func (params *ListObjectsParams) toRequest(header *pb.RequestHeader) *pb.ObjectListRequest {
	return &pb.ObjectListRequest{
		Header:          header,
		Bucket:          params.Bucket,
		EncryptedPrefix: params.EncryptedPrefix,
		EncryptedCursor: params.EncryptedCursor,
		Limit:           params.Limit,
		ObjectIncludes: &pb.ObjectListItemIncludes{
			Metadata: params.IncludeMetadata,
		},
		Recursive: params.Recursive,
		Status:    pb.Object_Status(params.Status),
	}
}

// BatchItem returns single item for batch request.
func (params *ListObjectsParams) BatchItem() *pb.BatchRequestItem {
	return &pb.BatchRequestItem{
		Request: &pb.BatchRequestItem_ObjectList{
			ObjectList: params.toRequest(nil),
		},
	}
}

// ListObjectsResponse response for ListObjects request.
type ListObjectsResponse struct {
	Items []RawObjectListItem
	More  bool
}

func newListObjectsResponse(response *pb.ObjectListResponse, encryptedPrefix []byte, recursive bool) ListObjectsResponse {
	objects := make([]RawObjectListItem, len(response.Items))
	for i, object := range response.Items {
		encryptedPath := object.EncryptedPath
		isPrefix := false
		if !recursive && len(encryptedPath) != 0 && encryptedPath[len(encryptedPath)-1] == '/' && !bytes.Equal(encryptedPath, encryptedPrefix) {
			isPrefix = true
		}

		objects[i] = RawObjectListItem{
			EncryptedPath:          object.EncryptedPath,
			Version:                object.Version,
			Status:                 int32(object.Status),
			StatusAt:               object.StatusAt,
			CreatedAt:              object.CreatedAt,
			ExpiresAt:              object.ExpiresAt,
			PlainSize:              object.PlainSize,
			EncryptedMetadataNonce: object.EncryptedMetadataNonce,
			EncryptedMetadata:      object.EncryptedMetadata,

			IsPrefix: isPrefix,
		}

		if object.StreamId != nil {
			objects[i].StreamID = *object.StreamId
		}
	}

	return ListObjectsResponse{
		Items: objects,
		More:  response.More,
	}
}

// ListObjects lists objects according to specific parameters.
func (client *Client) ListObjects(ctx context.Context, params ListObjectsParams) (_ []RawObjectListItem, more bool, err error) {
	defer mon.Task()(&ctx)(&err)

	response, err := client.client.ListObjects(ctx, params.toRequest(client.header()))
	if err != nil {
		return []RawObjectListItem{}, false, Error.Wrap(err)
	}

	listResponse := newListObjectsResponse(response, params.EncryptedPrefix, params.Recursive)
	return listResponse.Items, listResponse.More, Error.Wrap(err)
}

// SegmentListItem represents listed segment.
type SegmentListItem struct {
	Position  storj.SegmentPosition
	PlainSize int64
}

// ListSegmentsParams parameters for ListSegments method.
type ListSegmentsParams struct {
	StreamID []byte
	Cursor   storj.SegmentPosition
	Limit    int32
}

func (params *ListSegmentsParams) toRequest(header *pb.RequestHeader) *pb.SegmentListRequest {
	return &pb.SegmentListRequest{
		Header:   header,
		StreamId: params.StreamID,
		CursorPosition: &pb.SegmentPosition{
			PartNumber: params.Cursor.PartNumber,
			Index:      params.Cursor.Index,
		},
		Limit: params.Limit,
	}
}

// BatchItem returns single item for batch request.
func (params *ListSegmentsParams) BatchItem() *pb.BatchRequestItem {
	return &pb.BatchRequestItem{
		Request: &pb.BatchRequestItem_SegmentList{
			SegmentList: params.toRequest(nil),
		},
	}
}

// ListSegmentsResponse response for ListSegments request.
type ListSegmentsResponse struct {
	Items []SegmentListItem
	More  bool
}

func newListSegmentsResponse(response *pb.SegmentListResponse) ListSegmentsResponse {
	segments := make([]SegmentListItem, len(response.Items))
	for i, segment := range response.Items {
		segments[i] = SegmentListItem{
			Position: storj.SegmentPosition{
				PartNumber: segment.Position.PartNumber,
				Index:      segment.Position.Index,
			},
			PlainSize: segment.PlainSize,
		}
	}

	return ListSegmentsResponse{
		Items: segments,
		More:  response.More,
	}
}

// ListSegments lists segments according to specific parameters.
func (client *Client) ListSegments(ctx context.Context, params ListSegmentsParams) (_ ListSegmentsResponse, err error) {
	defer mon.Task()(&ctx)(&err)

	response, err := client.client.ListSegments(ctx, params.toRequest(client.header()))
	if err != nil {
		return ListSegmentsResponse{}, Error.Wrap(err)
	}

	return newListSegmentsResponse(response), nil
}

// BeginSegmentParams parameters for BeginSegment method.
type BeginSegmentParams struct {
	StreamID      storj.StreamID
	Position      storj.SegmentPosition
	MaxOrderLimit int64
}

func (params *BeginSegmentParams) toRequest(header *pb.RequestHeader) *pb.SegmentBeginRequest {
	return &pb.SegmentBeginRequest{
		Header:   header,
		StreamId: params.StreamID,
		Position: &pb.SegmentPosition{
			PartNumber: params.Position.PartNumber,
			Index:      params.Position.Index,
		},
		MaxOrderLimit: params.MaxOrderLimit,
	}
}

// BatchItem returns single item for batch request.
func (params *BeginSegmentParams) BatchItem() *pb.BatchRequestItem {
	return &pb.BatchRequestItem{
		Request: &pb.BatchRequestItem_SegmentBegin{
			SegmentBegin: params.toRequest(nil),
		},
	}
}

// BeginSegmentResponse response for BeginSegment request.
type BeginSegmentResponse struct {
	SegmentID          storj.SegmentID
	Limits             []*pb.AddressedOrderLimit
	PiecePrivateKey    storj.PiecePrivateKey
	RedundancyStrategy eestream.RedundancyStrategy
}

func newBeginSegmentResponse(response *pb.SegmentBeginResponse) (BeginSegmentResponse, error) {
	rs, err := eestream.NewRedundancyStrategyFromProto(response.RedundancyScheme)
	if err != nil {
		return BeginSegmentResponse{}, err
	}
	return BeginSegmentResponse{
		SegmentID:          response.SegmentId,
		Limits:             response.AddressedLimits,
		PiecePrivateKey:    response.PrivateKey,
		RedundancyStrategy: rs,
	}, nil
}

// BeginSegment begins a segment upload.
func (client *Client) BeginSegment(ctx context.Context, params BeginSegmentParams) (_ BeginSegmentResponse, err error) {
	defer mon.Task()(&ctx)(&err)

	response, err := client.client.BeginSegment(ctx, params.toRequest(client.header()))
	if err != nil {
		return BeginSegmentResponse{}, Error.Wrap(err)
	}

	return newBeginSegmentResponse(response)
}

// CommitSegmentParams parameters for CommitSegment method.
type CommitSegmentParams struct {
	SegmentID         storj.SegmentID
	Encryption        storj.SegmentEncryption
	SizeEncryptedData int64
	PlainSize         int64

	UploadResult []*pb.SegmentPieceUploadResult
}

func (params *CommitSegmentParams) toRequest(header *pb.RequestHeader) *pb.SegmentCommitRequest {
	return &pb.SegmentCommitRequest{
		Header:    header,
		SegmentId: params.SegmentID,

		EncryptedKeyNonce: params.Encryption.EncryptedKeyNonce,
		EncryptedKey:      params.Encryption.EncryptedKey,
		SizeEncryptedData: params.SizeEncryptedData,
		PlainSize:         params.PlainSize,
		UploadResult:      params.UploadResult,
	}
}

// BatchItem returns single item for batch request.
func (params *CommitSegmentParams) BatchItem() *pb.BatchRequestItem {
	return &pb.BatchRequestItem{
		Request: &pb.BatchRequestItem_SegmentCommit{
			SegmentCommit: params.toRequest(nil),
		},
	}
}

// CommitSegment commits an uploaded segment.
func (client *Client) CommitSegment(ctx context.Context, params CommitSegmentParams) (err error) {
	defer mon.Task()(&ctx)(&err)

	_, err = client.client.CommitSegment(ctx, params.toRequest(client.header()))

	return Error.Wrap(err)
}

// MakeInlineSegmentParams parameters for MakeInlineSegment method.
type MakeInlineSegmentParams struct {
	StreamID            storj.StreamID
	Position            storj.SegmentPosition
	Encryption          storj.SegmentEncryption
	EncryptedInlineData []byte
	PlainSize           int64
}

func (params *MakeInlineSegmentParams) toRequest(header *pb.RequestHeader) *pb.SegmentMakeInlineRequest {
	return &pb.SegmentMakeInlineRequest{
		Header:   header,
		StreamId: params.StreamID,
		Position: &pb.SegmentPosition{
			PartNumber: params.Position.PartNumber,
			Index:      params.Position.Index,
		},
		EncryptedKeyNonce:   params.Encryption.EncryptedKeyNonce,
		EncryptedKey:        params.Encryption.EncryptedKey,
		EncryptedInlineData: params.EncryptedInlineData,
		PlainSize:           params.PlainSize,
	}
}

// BatchItem returns single item for batch request.
func (params *MakeInlineSegmentParams) BatchItem() *pb.BatchRequestItem {
	return &pb.BatchRequestItem{
		Request: &pb.BatchRequestItem_SegmentMakeInline{
			SegmentMakeInline: params.toRequest(nil),
		},
	}
}

// MakeInlineSegment creates an inline segment.
func (client *Client) MakeInlineSegment(ctx context.Context, params MakeInlineSegmentParams) (err error) {
	defer mon.Task()(&ctx)(&err)

	_, err = client.client.MakeInlineSegment(ctx, params.toRequest(client.header()))

	return Error.Wrap(err)
}

// DownloadSegmentParams parameters for DownloadSegment method.
type DownloadSegmentParams struct {
	StreamID storj.StreamID
	Position storj.SegmentPosition
}

func (params *DownloadSegmentParams) toRequest(header *pb.RequestHeader) *pb.SegmentDownloadRequest {
	return &pb.SegmentDownloadRequest{
		Header:   header,
		StreamId: params.StreamID,
		CursorPosition: &pb.SegmentPosition{
			PartNumber: params.Position.PartNumber,
			Index:      params.Position.Index,
		},
	}
}

// BatchItem returns single item for batch request.
func (params *DownloadSegmentParams) BatchItem() *pb.BatchRequestItem {
	return &pb.BatchRequestItem{
		Request: &pb.BatchRequestItem_SegmentDownload{
			SegmentDownload: params.toRequest(nil),
		},
	}
}

// DownloadSegmentResponse response for DownloadSegment request.
type DownloadSegmentResponse struct {
	Info storj.SegmentDownloadInfo

	Limits []*pb.AddressedOrderLimit
}

func newDownloadSegmentResponse(response *pb.SegmentDownloadResponse) DownloadSegmentResponse {
	info := storj.SegmentDownloadInfo{
		SegmentID:           response.SegmentId,
		Size:                response.SegmentSize,
		EncryptedInlineData: response.EncryptedInlineData,
		PiecePrivateKey:     response.PrivateKey,
		SegmentEncryption: storj.SegmentEncryption{
			EncryptedKeyNonce: response.EncryptedKeyNonce,
			EncryptedKey:      response.EncryptedKey,
		},
	}
	if response.Next != nil {
		info.Next = storj.SegmentPosition{
			PartNumber: response.Next.PartNumber,
			Index:      response.Next.Index,
		}
	}

	for i := range response.AddressedLimits {
		if response.AddressedLimits[i].Limit == nil {
			response.AddressedLimits[i] = nil
		}
	}
	return DownloadSegmentResponse{
		Info:   info,
		Limits: response.AddressedLimits,
	}
}

// DownloadSegment gets information for downloading remote segment or data
// from an inline segment.
func (client *Client) DownloadSegment(ctx context.Context, params DownloadSegmentParams) (_ storj.SegmentDownloadInfo, _ []*pb.AddressedOrderLimit, err error) {
	defer mon.Task()(&ctx)(&err)

	response, err := client.client.DownloadSegment(ctx, params.toRequest(client.header()))
	if err != nil {
		if errs2.IsRPC(err, rpcstatus.NotFound) {
			return storj.SegmentDownloadInfo{}, nil, storj.ErrObjectNotFound.Wrap(err)
		}
		return storj.SegmentDownloadInfo{}, nil, Error.Wrap(err)
	}

	downloadResponse := newDownloadSegmentResponse(response)
	return downloadResponse.Info, downloadResponse.Limits, nil
}

// RevokeAPIKey revokes the APIKey provided in the params.
func (client *Client) RevokeAPIKey(ctx context.Context, params RevokeAPIKeyParams) (err error) {
	defer mon.Task()(&ctx)(&err)
	_, err = client.client.RevokeAPIKey(ctx, params.toRequest(client.header()))
	return Error.Wrap(err)
}

// RevokeAPIKeyParams contain params for a RevokeAPIKey request.
type RevokeAPIKeyParams struct {
	APIKey []byte
}

func (r RevokeAPIKeyParams) toRequest(header *pb.RequestHeader) *pb.RevokeAPIKeyRequest {
	return &pb.RevokeAPIKeyRequest{
		Header: header,
		ApiKey: r.APIKey,
	}
}

// Batch sends multiple requests in one batch.
func (client *Client) Batch(ctx context.Context, requests ...BatchItem) (resp []BatchResponse, err error) {
	defer mon.Task()(&ctx)(&err)

	batchItems := make([]*pb.BatchRequestItem, len(requests))
	for i, request := range requests {
		batchItems[i] = request.BatchItem()
	}
	response, err := client.client.Batch(ctx, &pb.BatchRequest{
		Header:   client.header(),
		Requests: batchItems,
	})
	if err != nil {
		return []BatchResponse{}, Error.Wrap(err)
	}

	resp = make([]BatchResponse, len(response.Responses))
	for i, response := range response.Responses {
		resp[i] = BatchResponse{
			pbRequest:  batchItems[i].Request,
			pbResponse: response.Response,
		}
	}

	return resp, nil
}

// SetRawAPIKey sets the client's raw API key. Mainly used for testing.
func (client *Client) SetRawAPIKey(key []byte) {
	client.apiKeyRaw = key
}<|MERGE_RESOLUTION|>--- conflicted
+++ resolved
@@ -529,10 +529,7 @@
 
 		Created:           object.CreatedAt,
 		Modified:          object.CreatedAt,
-<<<<<<< HEAD
 		PlainSize:         object.PlainSize,
-=======
->>>>>>> 45953013
 		Expires:           object.ExpiresAt,
 		EncryptedMetadata: object.EncryptedMetadata,
 
