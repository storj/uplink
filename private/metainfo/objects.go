--- conflicted
+++ resolved
@@ -26,16 +26,6 @@
 	Data       []byte
 }
 
-<<<<<<< HEAD
-// GetObject returns information about an object.
-func (db *DB) GetObject(ctx context.Context, bucket storj.Bucket, path storj.Path) (info storj.Object, err error) {
-	defer mon.Task()(&ctx)(&err)
-
-	return db.getObjectInfo(ctx, bucket, path)
-}
-
-=======
->>>>>>> 746ea31b
 // GetObjectIPs returns the IP addresses of the nodes which hold the object.
 func (db *DB) GetObjectIPs(ctx context.Context, bucket storj.Bucket, path storj.Path) (ips []net.IP, err error) {
 	defer mon.Task()(&ctx)(&err)
@@ -60,11 +50,7 @@
 }
 
 // CreateObject creates an uploading object and returns an interface for uploading Object information.
-<<<<<<< HEAD
-func (db *DB) CreateObject(ctx context.Context, bucket storj.Bucket, path storj.Path, createInfo *CreateObject) (object *MutableObject, err error) {
-=======
 func (db *DB) CreateObject(ctx context.Context, bucket, key string, createInfo *CreateObject) (object *MutableObject, err error) {
->>>>>>> 746ea31b
 	defer mon.Task()(&ctx)(&err)
 
 	if bucket == "" {
@@ -97,11 +83,7 @@
 }
 
 // ModifyObject modifies a committed object.
-<<<<<<< HEAD
-func (db *DB) ModifyObject(ctx context.Context, bucket storj.Bucket, path storj.Path) (object *MutableObject, err error) {
-=======
 func (db *DB) ModifyObject(ctx context.Context, bucket, key string) (object *MutableObject, err error) {
->>>>>>> 746ea31b
 	defer mon.Task()(&ctx)(&err)
 	return nil, errors.New("not implemented")
 }
@@ -131,19 +113,11 @@
 		return storj.Object{}, err
 	}
 
-<<<<<<< HEAD
-	return db.objectFromRawObjectItem(ctx, bucket.Name, path, object)
-}
-
-// ModifyPendingObject creates an interface for updating a partially uploaded object.
-func (db *DB) ModifyPendingObject(ctx context.Context, bucket storj.Bucket, path storj.Path) (object *MutableObject, err error) {
-=======
 	return db.objectFromRawObjectItem(ctx, bucket, key, object)
 }
 
 // ModifyPendingObject creates an interface for updating a partially uploaded object.
 func (db *DB) ModifyPendingObject(ctx context.Context, bucket, key string) (object *MutableObject, err error) {
->>>>>>> 746ea31b
 	defer mon.Task()(&ctx)(&err)
 	return nil, errors.New("not implemented")
 }
@@ -281,11 +255,7 @@
 			return storj.ObjectList{}, errClass.Wrap(err)
 		}
 
-<<<<<<< HEAD
-		object, err := db.objectFromRawObjectListItem(bucket.Name, itemPath, item, stream, streamMeta)
-=======
 		object, err := db.objectFromRawObjectListItem(bucket, itemPath, item, stream, streamMeta)
->>>>>>> 746ea31b
 		if err != nil {
 			return storj.ObjectList{}, errClass.Wrap(err)
 		}
@@ -303,16 +273,6 @@
 	return pathCipher
 }
 
-<<<<<<< HEAD
-func (db *DB) getObjectInfo(ctx context.Context, bucket storj.Bucket, path storj.Path) (info storj.Object, err error) {
-	defer mon.Task()(&ctx)(&err)
-
-	if bucket.Name == "" {
-		return storj.Object{}, storj.ErrNoBucket.New("")
-	}
-
-	if path == "" {
-=======
 // GetObject returns information about an object.
 func (db *DB) GetObject(ctx context.Context, bucket, key string) (info storj.Object, err error) {
 	defer mon.Task()(&ctx)(&err)
@@ -322,7 +282,6 @@
 	}
 
 	if key == "" {
->>>>>>> 746ea31b
 		return storj.Object{}, storj.ErrNoPath.New("")
 	}
 
@@ -339,11 +298,7 @@
 		return storj.Object{}, err
 	}
 
-<<<<<<< HEAD
-	return db.objectFromRawObjectItem(ctx, bucket.Name, path, objectInfo)
-=======
 	return db.objectFromRawObjectItem(ctx, bucket, key, objectInfo)
->>>>>>> 746ea31b
 }
 
 func (db *DB) objectFromRawObjectItem(ctx context.Context, bucket string, path storj.Path, objectInfo RawObjectItem) (storj.Object, error) {
@@ -356,7 +311,6 @@
 		Bucket:   storj.Bucket{Name: bucket},
 		Path:     path,
 		IsPrefix: false,
-<<<<<<< HEAD
 
 		Created:  objectInfo.Modified, // TODO: use correct field
 		Modified: objectInfo.Modified, // TODO: use correct field
@@ -366,21 +320,6 @@
 			ID: objectInfo.StreamID,
 
 			Size: objectInfo.PlainSize,
-
-			RedundancyScheme:     objectInfo.RedundancyScheme,
-			EncryptionParameters: objectInfo.EncryptionParameters,
-		},
-	}
-
-	streamInfo, streamMeta, err := TypedDecryptStreamInfo(ctx, bucket, paths.NewUnencrypted(path), objectInfo.EncryptedMetadata, db.encStore)
-=======
-
-		Created:  objectInfo.Modified, // TODO: use correct field
-		Modified: objectInfo.Modified, // TODO: use correct field
-		Expires:  objectInfo.Expires,  // TODO: use correct field
-
-		Stream: storj.Stream{
-			ID: objectInfo.StreamID,
 
 			RedundancyScheme:     objectInfo.RedundancyScheme,
 			EncryptionParameters: objectInfo.EncryptionParameters,
@@ -409,22 +348,10 @@
 	}
 
 	err = updateObjectWithStream(&object, streamInfo, streamMeta)
->>>>>>> 746ea31b
-	if err != nil {
-		return storj.Object{}, err
-	}
-
-<<<<<<< HEAD
-	if object.Stream.EncryptionParameters.CipherSuite == storj.EncUnspecified {
-		object.Stream.EncryptionParameters = storj.EncryptionParameters{
-			CipherSuite: storj.CipherSuite(streamMeta.EncryptionType),
-			BlockSize:   streamMeta.EncryptionBlockSize,
-		}
-	}
-	if streamMeta.LastSegmentMeta != nil {
-		var nonce storj.Nonce
-		copy(nonce[:], streamMeta.LastSegmentMeta.KeyNonce)
-=======
+	if err != nil {
+		return storj.Object{}, err
+	}
+
 	return object, nil
 }
 
@@ -434,29 +361,6 @@
 		Bucket:   storj.Bucket{Name: bucket},
 		Path:     path,
 		IsPrefix: listItem.IsPrefix,
->>>>>>> 746ea31b
-
-		object.Stream.LastSegment = storj.LastSegment{
-			EncryptedKeyNonce: nonce,
-			EncryptedKey:      streamMeta.LastSegmentMeta.EncryptedKey,
-		}
-	}
-
-	err = updateObjectWithStream(&object, streamInfo, streamMeta)
-	if err != nil {
-		return storj.Object{}, err
-	}
-
-	return object, nil
-}
-
-<<<<<<< HEAD
-func (db *DB) objectFromRawObjectListItem(bucket string, path storj.Path, listItem RawObjectListItem, stream *pb.StreamInfo, streamMeta pb.StreamMeta) (storj.Object, error) {
-	object := storj.Object{
-		Version:  0, // TODO:
-		Bucket:   storj.Bucket{Name: bucket},
-		Path:     path,
-		IsPrefix: listItem.IsPrefix,
 
 		Created:  listItem.CreatedAt, // TODO: use correct field
 		Modified: listItem.CreatedAt, // TODO: use correct field
@@ -477,8 +381,6 @@
 	return object, nil
 }
 
-=======
->>>>>>> 746ea31b
 func updateObjectWithStream(object *storj.Object, stream *pb.StreamInfo, streamMeta pb.StreamMeta) error {
 	if stream == nil {
 		return nil
