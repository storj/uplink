--- conflicted
+++ resolved
@@ -391,11 +391,7 @@
 }
 
 // Delete all the segments, with the last one last.
-<<<<<<< HEAD
-func (s *Store) Delete(ctx context.Context, path Path) (_ storj.ObjectInfo, err error) {
-=======
 func (s *Store) Delete(ctx context.Context, path Path) (err error) {
->>>>>>> f5d42036
 	defer mon.Task()(&ctx)(&err)
 
 	encPath, err := encryption.EncryptPathWithStoreCipher(path.Bucket(), path.UnencryptedPath(), s.encStore)
