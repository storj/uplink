--- conflicted
+++ resolved
@@ -154,11 +154,7 @@
 	}
 	defer func() { err = errs.Combine(err, metainfoClient.Close()) }()
 
-<<<<<<< HEAD
-	db := metainfo.New(client, access.encAccess.Store)
-=======
 	db := metainfo.New(metainfoClient, access.encAccess.Store)
->>>>>>> 45953013
 
 	return db.GetObjectIPs(ctx, storj.Bucket{Name: bucket}, key)
 }